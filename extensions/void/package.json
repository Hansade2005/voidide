{
  "name": "void",
  "publisher": "void",
  "displayName": "Void",
  "description": "",
  "version": "0.0.1",
  "engines": {
    "vscode": "^1.89.0"
  },
  "categories": [
    "Other"
  ],
  "activationEvents": [],
  "main": "./out/extension.js",
  "contributes": {
    "configuration": {
      "title": "Void",
      "properties": {
        "void.whichApi": {
          "type": "string",
          "default": "anthropic",
          "description": "Choose an API provider.",
          "enum": [
            "openAI",
            "openRouter",
            "openAICompatible",
            "anthropic",
            "azure",
            "ollama",
            "greptile"
          ]
        },
        "void.anthropic.apiKey": {
          "type": "string",
          "default": "",
          "description": "Anthropic API key."
        },
        "void.anthropic.model": {
          "type": "string",
          "default": "claude-3-5-sonnet-20240620",
          "description": "Anthropic model to use.",
          "enum": [
            "claude-3-5-sonnet-20240620",
            "claude-3-opus-20240229",
            "claude-3-sonnet-20240229",
            "claude-3-haiku-20240307"
          ]
        },
        "void.anthropic.maxTokens": {
          "type": "string",
          "default": "8192",
          "description": "Anthropic max number of tokens to output.",
          "enum": [
            "1024",
            "2048",
            "4096",
            "8192"
          ]
        },
        "void.openAI.apiKey": {
          "type": "string",
          "default": "",
          "description": "OpenAI API key."
        },
        "void.openAI.model": {
          "type": "string",
          "default": "gpt-4o",
          "description": "OpenAI model to use.",
          "enum": [
            "o1-preview",
            "o1-mini",
            "gpt-4o",
            "gpt-4o-2024-05-13",
            "gpt-4o-2024-08-06",
            "gpt-4o-mini",
            "gpt-4o-mini-2024-07-18",
            "gpt-4-turbo",
            "gpt-4-turbo-2024-04-09",
            "gpt-4-turbo-preview",
            "gpt-4-0125-preview",
            "gpt-4-1106-preview",
            "gpt-4",
            "gpt-4-0613",
            "gpt-3.5-turbo-0125",
            "gpt-3.5-turbo",
            "gpt-3.5-turbo-1106"
          ]
        },
        "void.greptile.apiKey": {
          "type": "string",
          "default": "",
          "description": "Greptile API key."
        },
        "void.greptile.githubPAT": {
          "type": "string",
          "default": "",
          "description": "Github PAT given to Greptile to access your repository."
        },
        "void.greptile.remote": {
          "type": "string",
          "description": "remote provider",
          "enum": [
            "github",
            "gitlab"
          ]
        },
        "void.greptile.repository": {
          "type": "string",
          "description": "Repository identifier in \"owner/repository\" format."
        },
        "void.greptile.branch": {
          "type": "string",
          "default": "main",
          "description": "Name of the git branch."
        },
        "void.azure.apiKey": {
          "type": "string",
          "description": "Azure API key."
        },
        "void.azure.deploymentId": {
          "type": "string",
          "description": "Azure API deployment ID."
        },
        "void.azure.resourceName": {
          "type": "string",
          "description": "Name of the Azure OpenAI resource. Either this or `baseURL` can be used. \nThe resource name is used in the assembled URL: `https://{resourceName}.openai.azure.com/openai/deployments/{modelId}{path}`"
        },
        "void.azure.providerSettings": {
          "type": "object",
          "properties": {
            "baseURL": {
              "type": "string",
              "default": "https://${resourceName}.openai.azure.com/openai/deployments",
              "description": "Azure API base URL."
            },
            "headers": {
              "type": "object",
              "description": "Custom headers to include in the requests."
            }
          }
        },
        "void.ollama.endpoint": {
          "type": "string",
          "default": "http://127.0.0.1:11434",
          "description": "The Ollama endpoint. Start Ollama by running `OLLAMA_ORIGINS=\"vscode-webview://*\" ollama serve`"
        },
        "void.ollama.model": {
          "type": "string",
          "default": "llama3.1",
          "description": "Ollama model to use.",
          "enum": [
            "codegemma",
            "codegemma:2b",
            "codegemma:7b",
            "codellama",
            "codellama:7b",
            "codellama:13b",
            "codellama:34b",
            "codellama:70b",
            "codellama:code",
            "codellama:python",
            "command-r",
            "command-r:35b",
            "command-r-plus",
            "command-r-plus:104b",
            "deepseek-coder-v2",
            "deepseek-coder-v2:16b",
            "deepseek-coder-v2:236b",
            "falcon2",
            "falcon2:11b",
            "firefunction-v2",
            "firefunction-v2:70b",
            "gemma",
            "gemma:2b",
            "gemma:7b",
            "gemma2",
            "gemma2:2b",
            "gemma2:9b",
            "gemma2:27b",
            "llama2",
            "llama2:7b",
            "llama2:13b",
            "llama2:70b",
            "llama3",
            "llama3:8b",
            "llama3:70b",
            "llama3-chatqa",
            "llama3-chatqa:8b",
            "llama3-chatqa:70b",
            "llama3-gradient",
            "llama3-gradient:8b",
            "llama3-gradient:70b",
            "llama3.1",
            "llama3.1:8b",
            "llama3.1:70b",
            "llama3.1:405b",
            "llava",
            "llava:7b",
            "llava:13b",
            "llava:34b",
            "llava-llama3",
            "llava-llama3:8b",
            "llava-phi3",
            "llava-phi3:3.8b",
            "mistral",
            "mistral:7b",
            "mistral-large",
            "mistral-large:123b",
            "mistral-nemo",
            "mistral-nemo:12b",
            "mixtral",
            "mixtral:8x7b",
            "mixtral:8x22b",
            "moondream",
            "moondream:1.8b",
            "openhermes",
            "openhermes:v2.5",
            "phi3",
            "phi3:3.8b",
            "phi3:14b",
            "phi3.5",
            "phi3.5:3.8b",
            "qwen",
            "qwen:7b",
            "qwen:14b",
            "qwen:32b",
            "qwen:72b",
            "qwen:110b",
            "qwen2",
            "qwen2:0.5b",
            "qwen2:1.5b",
            "qwen2:7b",
            "qwen2:72b",
            "smollm",
            "smollm:135m",
            "smollm:360m",
            "smollm:1.7b"
          ]
        },
        "void.openRouter.model": {
          "type": "string",
          "default": "openai/gpt-4o",
          "description": "OpenRouter model to use."
        },
        "void.openRouter.apiKey": {
          "type": "string",
          "default": "",
          "description": "OpenRouter API key."
        },
        "void.openAICompatible.endpoint": {
          "type": "string",
          "default": "http://127.0.0.1:11434/v1",
          "description": "The endpoint."
        },
        "void.openAICompatible.model": {
          "type": "string",
          "default": "gpt-4o",
          "description": "The name of the model to use."
        },
        "void.openAICompatible.apiKey": {
          "type": "string",
          "default": "",
          "description": "Your API key."
        }
      }
    },
    "commands": [
      {
        "command": "void.ctrl+l",
        "title": "Show Sidebar"
      },
      {
        "command": "void.ctrl+k",
        "title": "Show Selection Lens"
      },
      {
        "command": "void.acceptDiff",
        "title": "Approve Diff"
      },
      {
        "command": "void.rejectDiff",
        "title": "Discard Diff"
      },
      {
        "command": "void.startNewThread",
        "title": "Start a new chat",
        "icon": "$(add)"
      },
      {
        "command": "void.toggleThreadSelector",
        "title": "View past chats",
        "icon": "$(history)"
      },
      {
        "command": "void.openSettings",
        "title": "Void settings",
        "icon": "$(settings-gear)"
      }
    ],
    "viewsContainers": {
      "activitybar": [
        {
          "id": "voidViewContainer",
          "title": "Chat",
          "icon": "$(hubot)"
        }
      ]
    },
    "views": {
      "voidViewContainer": [
        {
          "type": "webview",
          "id": "void.viewnumberone",
          "name": "Void"
        }
      ]
    },
    "keybindings": [
      {
        "command": "void.ctrl+l",
        "key": "ctrl+l",
        "mac": "cmd+l"
      },
      {
        "command": "void.ctrl+k",
        "key": "ctrl+k",
        "mac": "cmd+k"
      }
    ],
    "menus": {
      "view/title": [
        {
          "command": "void.startNewThread",
          "when": "view == 'void.viewnumberone'",
          "group": "navigation"
        },
        {
          "command": "void.toggleThreadSelector",
          "when": "view == 'void.viewnumberone'",
          "group": "navigation"
        },
        {
          "command": "void.openSettings",
          "when": "view == 'void.viewnumberone'",
          "group": "navigation"
        }
      ]
    }
  },
  "scripts": {
    "vscode:prepublish": "npm run compile",
    "watch": "tsc -watch -p ./",
    "build": "rimraf dist && node build-tsx.js && node build-css.js",
    "pretest": "tsc -p ./ && eslint src --ext ts",
    "test": "vscode-test"
  },
  "devDependencies": {
    "@eslint/js": "^9.9.1",
    "@types/diff": "^5.2.2",
    "@types/diff-match-patch": "^1.0.36",
    "@types/jest": "^29.5.12",
    "@types/mocha": "^10.0.8",
    "@types/node": "^22.5.1",
    "@types/react": "^18.3.4",
    "@types/react-dom": "^18.3.0",
    "@types/react-syntax-highlighter": "^15.5.13",
<<<<<<< HEAD
    "@types/vscode": "1.92.0",
=======
    "@types/uuid": "^10.0.0",
    "@types/vscode": "1.89.0",
>>>>>>> 5b511edc
    "@typescript-eslint/eslint-plugin": "^8.3.0",
    "@typescript-eslint/parser": "^8.3.0",
    "@vscode/test-cli": "^0.0.10",
    "@vscode/test-electron": "2.4.1",
    "autoprefixer": "^10.4.20",
    "esbuild": "^0.23.1",
    "eslint": "^8.57.0",
    "eslint-plugin-react": "^7.35.1",
    "eslint-plugin-react-hooks": "^4.6.2",
    "globals": "^15.9.0",
    "marked": "^14.1.0",
    "postcss": "^8.4.41",
    "react": "^18.3.1",
    "react-dom": "^18.3.1",
    "react-markdown": "^9.0.1",
    "rimraf": "^6.0.1",
    "tailwindcss": "^3.4.10",
    "typescript": "5.5.4",
    "typescript-eslint": "^8.3.0",
    "uuid": "^10.0.0"
  },
  "dependencies": {
    "@anthropic-ai/sdk": "^0.27.1",
<<<<<<< HEAD
=======
    "diff": "^7.0.0",
    "diff-match-patch": "^1.0.5",
    "ollama": "^0.5.9",
>>>>>>> 5b511edc
    "openai": "^4.57.0",
    "react-syntax-highlighter": "^15.5.0"
  }
}<|MERGE_RESOLUTION|>--- conflicted
+++ resolved
@@ -363,13 +363,7 @@
     "@types/node": "^22.5.1",
     "@types/react": "^18.3.4",
     "@types/react-dom": "^18.3.0",
-    "@types/react-syntax-highlighter": "^15.5.13",
-<<<<<<< HEAD
     "@types/vscode": "1.92.0",
-=======
-    "@types/uuid": "^10.0.0",
-    "@types/vscode": "1.89.0",
->>>>>>> 5b511edc
     "@typescript-eslint/eslint-plugin": "^8.3.0",
     "@typescript-eslint/parser": "^8.3.0",
     "@vscode/test-cli": "^0.0.10",
@@ -393,13 +387,6 @@
   },
   "dependencies": {
     "@anthropic-ai/sdk": "^0.27.1",
-<<<<<<< HEAD
-=======
-    "diff": "^7.0.0",
-    "diff-match-patch": "^1.0.5",
-    "ollama": "^0.5.9",
->>>>>>> 5b511edc
-    "openai": "^4.57.0",
-    "react-syntax-highlighter": "^15.5.0"
+    "openai": "^4.57.0"
   }
 }