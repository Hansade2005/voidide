/*--------------------------------------------------------------------------------------
 *  Copyright 2025 Glass Devtools, Inc. All rights reserved.
 *  Licensed under the Apache License, Version 2.0. See LICENSE.txt for more information.
 *--------------------------------------------------------------------------------------*/

import { Disposable } from '../../../../base/common/lifecycle.js';
import { registerSingleton, InstantiationType } from '../../../../platform/instantiation/common/extensions.js';
import { createDecorator, IInstantiationService } from '../../../../platform/instantiation/common/instantiation.js';
import { ICodeEditor, IOverlayWidget, IViewZone } from '../../../../editor/browser/editorBrowser.js';

// import { IUndoRedoService } from '../../../../platform/undoRedo/common/undoRedo.js';
import { ICodeEditorService } from '../../../../editor/browser/services/codeEditorService.js';
// import { throttle } from '../../../../base/common/decorators.js';
import { ComputedDiff, findDiffs } from './helpers/findDiffs.js';
import { EndOfLinePreference, IModelDecorationOptions, ITextModel } from '../../../../editor/common/model.js';
import { IRange } from '../../../../editor/common/core/range.js';
import { registerColor } from '../../../../platform/theme/common/colorUtils.js';
import { Color, RGBA } from '../../../../base/common/color.js';
import { IModelService } from '../../../../editor/common/services/model.js';
import { IUndoRedoElement, IUndoRedoService, UndoRedoElementType } from '../../../../platform/undoRedo/common/undoRedo.js';
import { LineSource, renderLines, RenderOptions } from '../../../../editor/browser/widget/diffEditor/components/diffEditorViewZones/renderLines.js';
import { LineTokens } from '../../../../editor/common/tokens/lineTokens.js';
import { ILanguageService } from '../../../../editor/common/languages/language.js';
// import { IModelService } from '../../../../editor/common/services/model.js';

import * as dom from '../../../../base/browser/dom.js';
import { Widget } from '../../../../base/browser/ui/widget.js';
import { URI } from '../../../../base/common/uri.js';
import { IConsistentEditorItemService, IConsistentItemService } from './helperServices/consistentItemService.js';
import { ctrlKStream_prefixAndSuffix, ctrlKStream_prompt, ctrlKStream_systemMessage, ctrlLStream_prompt, ctrlLStream_systemMessage, defaultFimTags } from './prompt/prompts.js';
import { ILLMMessageService } from '../../../../platform/void/common/llmMessageService.js';
import { IPosition } from '../../../../editor/common/core/position.js';

import { mountCtrlK } from '../browser/react/out/quick-edit-tsx/index.js'
import { QuickEditPropsType } from './quickEditActions.js';
import { InputBox } from '../../../../base/browser/ui/inputbox/inputBox.js';
import { LLMMessage } from '../../../../platform/void/common/llmMessageTypes.js';
import { IModelContentChangedEvent } from '../../../../editor/common/textModelEvents.js';
import { extractCodeFromFIM, extractCodeFromRegular } from './helpers/extractCodeFromResult.js';

const configOfBG = (color: Color) => {
	return { dark: color, light: color, hcDark: color, hcLight: color, }
}
// gets converted to --vscode-void-greenBG, see void.css
const greenBG = new Color(new RGBA(155, 185, 85, .3)); // default is RGBA(155, 185, 85, .2)
registerColor('void.greenBG', configOfBG(greenBG), '', true);

const redBG = new Color(new RGBA(255, 0, 0, .3)); // default is RGBA(255, 0, 0, .2)
registerColor('void.redBG', configOfBG(redBG), '', true);

const sweepBG = new Color(new RGBA(100, 100, 100, .2));
registerColor('void.sweepBG', configOfBG(sweepBG), '', true);

const highlightBG = new Color(new RGBA(100, 100, 100, .1));
registerColor('void.highlightBG', configOfBG(highlightBG), '', true);

const sweepIdxBG = new Color(new RGBA(100, 100, 100, .5));
registerColor('void.sweepIdxBG', configOfBG(sweepIdxBG), '', true);



// similar to ServiceLLM
export type StartApplyingOpts = {
	featureName: 'Ctrl+K';
	diffareaid: number; // id of the CtrlK area (contains text selection)
	userMessage: string; // user message
} | {
	featureName: 'Ctrl+L';
	userMessage: string;
} | {
	featureName: 'Autocomplete';
	range: IRange;
	userMessage: string;
}

export type AddCtrlKOpts = {
	startLine: number,
	endLine: number,
	editor: ICodeEditor,
}

// // TODO diffArea should be removed if we just discovered it has no more diffs in it
// for (const diffareaid of this.diffAreasOfURI[uri.fsPath]) {
// 	const diffArea = this.diffAreaOfId[diffareaid]
// 	if (Object.keys(diffArea._diffOfId).length === 0 && !diffArea._sweepState.isStreaming) {
// 		const { onFinishEdit } = this._addToHistory(uri)
// 		this._deleteDiffArea(diffArea)
// 		onFinishEdit()
// 	}
// }


export type Diff = {
	diffid: number;
	diffareaid: number; // the diff area this diff belongs to, "computed"
} & ComputedDiff




// _ means anything we don't include if we clone it
// DiffArea.originalStartLine is the line in originalCode (not the file)

type CommonZoneProps = {
	diffareaid: number;
	startLine: number;
	endLine: number;

	_URI: URI; // typically we get the URI from model

	_removeStylesFns: Set<Function>; // these don't remove diffs or this diffArea, only their styles
}

type CtrlKZone = {
	type: 'CtrlKZone';
	originalCode?: undefined;

	editorId: string; // the editor the input lives on

	_mountInfo: null | {
		inputBoxRef: { current: InputBox | null }; // the input box that lives in the zone
		dispose: () => void;
		refresh: () => void;
	}

} & CommonZoneProps


type DiffZone = {
	type: 'DiffZone',
	originalCode: string;
	_diffOfId: Record<string, Diff>; // diffid -> diff in this DiffArea
	_streamState: {
		isStreaming: true;
		streamRequestIdRef: { current: string | null };
		line: number;
	} | {
		isStreaming: false;
		streamRequestIdRef?: undefined;
		line?: undefined;
	};
	editorId?: undefined;
} & CommonZoneProps



// called DiffArea for historical purposes, we can rename to something like TextRegion if we want
type DiffArea = CtrlKZone | DiffZone

const diffAreaSnapshotKeys = [
	'type',
	'diffareaid',
	'originalCode',
	'startLine',
	'endLine',
	'editorId',
] as const satisfies (keyof DiffArea)[]

type DiffAreaSnapshot<DiffAreaType extends DiffArea = DiffArea> = Pick<DiffAreaType, typeof diffAreaSnapshotKeys[number]>



type HistorySnapshot = {
	snapshottedDiffAreaOfId: Record<string, DiffAreaSnapshot>;
	entireFileCode: string;
}



export interface IInlineDiffsService {
	readonly _serviceBrand: undefined;
	startApplying(opts: StartApplyingOpts): number | undefined;
	interruptStreaming(diffareaid: number): void;
	addCtrlKZone(opts: AddCtrlKOpts): number | undefined;
	removeCtrlKZone(opts: { diffareaid: number }): void;
}

export const IInlineDiffsService = createDecorator<IInlineDiffsService>('inlineDiffAreasService');

class InlineDiffsService extends Disposable implements IInlineDiffsService {
	_serviceBrand: undefined;


	// URI <--> model
	diffAreasOfURI: Record<string, Set<string>> = {}

	diffAreaOfId: Record<string, DiffArea> = {};
	diffOfId: Record<string, Diff> = {}; // redundant with diffArea._diffs


	constructor(
		// @IHistoryService private readonly _historyService: IHistoryService, // history service is the history of pressing alt left/right
		@ICodeEditorService private readonly _editorService: ICodeEditorService,
		@IModelService private readonly _modelService: IModelService,
		@IUndoRedoService private readonly _undoRedoService: IUndoRedoService, // undoRedo service is the history of pressing ctrl+z
		@ILanguageService private readonly _langService: ILanguageService,
		@ILLMMessageService private readonly _llmMessageService: ILLMMessageService,
		@IConsistentItemService private readonly _consistentItemService: IConsistentItemService,
		@IInstantiationService private readonly _instantiationService: IInstantiationService,
		@IConsistentEditorItemService private readonly _consistentEditorItemService: IConsistentEditorItemService,
	) {
		super();

		// this function initializes data structures and listens for changes
		const initializeModel = (model: ITextModel) => {
			if (!(model.uri.fsPath in this.diffAreasOfURI)) {
				this.diffAreasOfURI[model.uri.fsPath] = new Set();
			}

			// when the user types, realign diff areas and re-render them
			this._register(
				model.onDidChangeContent(e => {
					// it's as if we just called _write, now all we need to do is realign and refresh
					if (this.weAreWriting) return
					const uri = model.uri
					this._onUserChangeContent(uri, e)
				})
			)
		}
		// initialize all existing models + initialize when a new model mounts
		for (let model of this._modelService.getModels()) { initializeModel(model) }
		this._register(this._modelService.onModelAdded(model => initializeModel(model)));


		// this function adds listeners to refresh styles when editor changes tab
		let initializeEditor = (editor: ICodeEditor) => {
			const uri = editor.getModel()?.uri ?? null
			if (uri) this._refreshStylesAndDiffsInURI(uri)
		}
		// add listeners for all existing editors + listen for editor being added
		for (let editor of this._editorService.listCodeEditors()) { initializeEditor(editor) }
		this._register(this._editorService.onCodeEditorAdd(editor => { initializeEditor(editor) }))

	}


	private _onUserChangeContent(uri: URI, e: IModelContentChangedEvent) {
		for (const change of e.changes) {
			this._realignAllDiffAreasLines(uri, change.text, change.range)
		}
		this._refreshStylesAndDiffsInURI(uri)
	}

	private _onInternalChangeContent(uri: URI, { shouldRealign }: { shouldRealign: false | { newText: string, oldRange: IRange } }) {
		if (shouldRealign) {
			const { newText, oldRange } = shouldRealign
			console.log('realiging', newText, oldRange)
			this._realignAllDiffAreasLines(uri, newText, oldRange)
		}
		this._refreshStylesAndDiffsInURI(uri)

	}


	// highlight the region
	private _addLineDecoration = (model: ITextModel | null, startLine: number, endLine: number, className: string, options?: Partial<IModelDecorationOptions>) => {
		if (model === null) return
		const id = model.changeDecorations(accessor => accessor.addDecoration(
			{ startLineNumber: startLine, startColumn: 1, endLineNumber: endLine, endColumn: Number.MAX_SAFE_INTEGER },
			{
				className: className,
				description: className,
				isWholeLine: true,
				...options
			}))
		const disposeHighlight = () => {
			if (id && !model.isDisposed()) model.changeDecorations(accessor => accessor.removeDecoration(id))
		}
		return disposeHighlight
	}


	private _addDiffAreaStylesToURI = (uri: URI) => {
		const model = this._getModel(uri)

		for (const diffareaid of this.diffAreasOfURI[uri.fsPath]) {
			const diffArea = this.diffAreaOfId[diffareaid]

			if (diffArea.type === 'DiffZone') {
				// add sweep styles to the diffZone
				if (diffArea._streamState.isStreaming) {
					// sweepLine ... sweepLine
					const fn1 = this._addLineDecoration(model, diffArea._streamState.line, diffArea._streamState.line, 'void-sweepIdxBG')
					// sweepLine+1 ... endLine
					const fn2 = this._addLineDecoration(model, diffArea._streamState.line + 1, diffArea.endLine, 'void-sweepBG')
					diffArea._removeStylesFns.add(() => { fn1?.(); fn2?.(); })

				}
			}

			else if (diffArea.type === 'CtrlKZone') {
				// highlight zone's text
				const fn = this._addLineDecoration(model, diffArea.startLine, diffArea.endLine, 'void-highlightBG')
				diffArea._removeStylesFns.add(() => fn?.());
			}
		}
	}


	private _computeDiffsAndAddStylesToURI = (uri: URI) => {
		const fullFileText = this._readURI(uri) ?? ''

		for (const diffareaid of this.diffAreasOfURI[uri.fsPath]) {
			const diffArea = this.diffAreaOfId[diffareaid]
			if (diffArea.type !== 'DiffZone') continue

			const newDiffAreaCode = fullFileText.split('\n').slice((diffArea.startLine - 1), (diffArea.endLine - 1) + 1).join('\n')
			const computedDiffs = findDiffs(diffArea.originalCode, newDiffAreaCode)
			for (let computedDiff of computedDiffs) {
				if (computedDiff.type === 'deletion') {
					computedDiff.startLine += diffArea.startLine - 1
				}
				if (computedDiff.type === 'edit' || computedDiff.type === 'insertion') {
					computedDiff.startLine += diffArea.startLine - 1
					computedDiff.endLine += diffArea.startLine - 1
				}
				this._addDiff(computedDiff, diffArea)
			}

		}
	}


	mostRecentTextOfCtrlKZoneId: Record<string, string | undefined> = {}
	private _addCtrlKZoneInput = (ctrlKZone: CtrlKZone) => {

		const { editorId } = ctrlKZone
		const editor = this._editorService.listCodeEditors().find(e => e.getId() === editorId)
		if (!editor) { return null }

		let zoneId: string | null = null
		let viewZone_: IViewZone | null = null
		const inputBoxRef: { current: InputBox | null } = { current: null }

		const itemId = this._consistentEditorItemService.addToEditor(editor, () => {
			const domNode = document.createElement('div');
			domNode.style.zIndex = '1'
			const viewZone: IViewZone = {
				afterLineNumber: ctrlKZone.startLine - 1,
				domNode: domNode,
				heightInPx: 52,
				suppressMouseDown: false,
				showInHiddenAreas: true,
			};
			viewZone_ = viewZone

			// mount zone
			editor.changeViewZones(accessor => {
				zoneId = accessor.addZone(viewZone)
			})

			// mount react
			this._instantiationService.invokeFunction(accessor => {
				mountCtrlK(domNode, accessor, {
					diffareaid: ctrlKZone.diffareaid,
					onGetInputBox: (inputBox) => {
						inputBoxRef.current = inputBox
						// if it's mounting for the first time, focus it
						if (!(ctrlKZone.diffareaid in this.mostRecentTextOfCtrlKZoneId)) { // detect first mount this way (a hack)
							this.mostRecentTextOfCtrlKZoneId[ctrlKZone.diffareaid] = undefined
							setTimeout(() => inputBox.focus(), 0)
						}
					},
					onChangeHeight(height) {
						if (height === undefined) return
						if (height === 0) return // if hidden, height is set to 0 creating a jumpy scroll. ignore
						viewZone.heightInPx = height
						// re-render with this new height
						editor.changeViewZones(accessor => {
							if (zoneId) {
								accessor.layoutZone(zoneId)
							}
						})
					},
					onUserUpdateText: (text) => { this.mostRecentTextOfCtrlKZoneId[ctrlKZone.diffareaid] = text; },
					initText: this.mostRecentTextOfCtrlKZoneId[ctrlKZone.diffareaid] ?? null,
				} satisfies QuickEditPropsType)

			})

			return () => editor.changeViewZones(accessor => {
				if (zoneId)
					accessor.removeZone(zoneId)
			})
		})

		return {
			inputBoxRef,
			refresh: () => editor.changeViewZones(accessor => {
				if (zoneId && viewZone_) {
					viewZone_.afterLineNumber = ctrlKZone.startLine - 1
					accessor.layoutZone(zoneId)
				}
			}),
			dispose: () => {
				this._consistentEditorItemService.removeFromEditor(itemId)
			},
		} satisfies CtrlKZone['_mountInfo']
	}



	private _refreshCtrlKInputs = async (uri: URI) => {
		for (const diffareaid of this.diffAreasOfURI[uri.fsPath]) {
			const diffArea = this.diffAreaOfId[diffareaid]
			if (diffArea.type !== 'CtrlKZone') continue
			if (!diffArea._mountInfo) {
				diffArea._mountInfo = this._addCtrlKZoneInput(diffArea)
				console.log('MOUNTED', diffArea.diffareaid)
			}
			else {
				diffArea._mountInfo.refresh()
			}
		}
	}


	private _addDiffStylesToURI = (uri: URI, diff: Diff) => {
		const { type, diffid } = diff

		const disposeInThisEditorFns: (() => void)[] = []

		const model = this._modelService.getModel(uri)

		// green decoration and minimap decoration
		if (type !== 'deletion') {
			const fn = this._addLineDecoration(model, diff.startLine, diff.endLine, 'void-greenBG', {
				minimap: { color: { id: 'minimapGutter.addedBackground' }, position: 2 },
				overviewRuler: { color: { id: 'editorOverviewRuler.addedForeground' }, position: 7 }
			})
			disposeInThisEditorFns.push(() => { fn?.() })
		}


		// red in a view zone
		if (type !== 'insertion') {
			const consistentZoneId = this._consistentItemService.addConsistentItemToURI({
				uri,
				fn: (editor) => {

					const domNode = document.createElement('div');
					domNode.className = 'void-redBG'

					const renderOptions = RenderOptions.fromEditor(editor);
					// applyFontInfo(domNode, renderOptions.fontInfo)

					// Compute view-lines based on redText
					const redText = diff.originalCode
					const lines = redText.split('\n');
					const lineTokens = lines.map(line => LineTokens.createFromTextAndMetadata([{ text: line, metadata: 0 }], this._langService.languageIdCodec));
					const source = new LineSource(lineTokens, lines.map(() => null), false, false)
					const result = renderLines(source, renderOptions, [], domNode);

					const viewZone: IViewZone = {
						// afterLineNumber: computedDiff.startLine - 1,
						afterLineNumber: type === 'edit' ? diff.endLine : diff.startLine - 1,
						heightInLines: result.heightInLines,
						minWidthInPx: result.minWidthInPx,
						domNode: domNode,
						marginDomNode: document.createElement('div'), // displayed to left
						suppressMouseDown: true,
						showInHiddenAreas: true,
					};

					let zoneId: string | null = null
					editor.changeViewZones(accessor => { zoneId = accessor.addZone(viewZone) })
					return () => editor.changeViewZones(accessor => { if (zoneId) accessor.removeZone(zoneId) })
				},
			})

			disposeInThisEditorFns.push(() => { this._consistentItemService.removeConsistentItemFromURI(consistentZoneId) })

		}



		// Accept | Reject widget
		const consistentWidgetId = this._consistentItemService.addConsistentItemToURI({
			uri,
			fn: (editor) => {
				const buttonsWidget = new AcceptRejectWidget({
					editor,
					onAccept: () => { this.acceptDiff({ diffid }) },
					onReject: () => { this.rejectDiff({ diffid }) },
					diffid: diffid.toString(),
					startLine: diff.startLine,
				})
				return () => { buttonsWidget.dispose() }
			}
		})
		disposeInThisEditorFns.push(() => { this._consistentItemService.removeConsistentItemFromURI(consistentWidgetId) })



		const disposeInEditor = () => { disposeInThisEditorFns.forEach(f => f()) }
		return disposeInEditor;

	}



	private _getModel(uri: URI) {
		const model = this._modelService.getModel(uri)
		if (!model || model.isDisposed()) {
			return null
		}
		return model
	}
	private _readURI(uri: URI): string | null {
		return this._getModel(uri)?.getValue(EndOfLinePreference.LF) ?? null
	}
	private _getNumLines(uri: URI): number | null {
		return this._getModel(uri)?.getLineCount() ?? null
	}
	private _getActiveEditorURI(): URI | null {
		const editor = this._editorService.getActiveCodeEditor()
		if (!editor) return null
		const uri = editor.getModel()?.uri
		if (!uri) return null
		return uri
	}

	weAreWriting = false
	private _writeText(uri: URI, text: string, range: IRange, { shouldRealignDiffAreas }: { shouldRealignDiffAreas: boolean }) {
		const model = this._getModel(uri)
		if (!model) return

		this.weAreWriting = true
		model.applyEdits([{ range, text }]) // applies edits without adding them to undo/redo stack
		this.weAreWriting = false

		this._onInternalChangeContent(uri, { shouldRealign: shouldRealignDiffAreas && { newText: text, oldRange: range } })
	}




	private _addToHistory(uri: URI) {

		const getCurrentSnapshot = (): HistorySnapshot => {
			const snapshottedDiffAreaOfId: Record<string, DiffAreaSnapshot> = {}

			for (const diffareaid in this.diffAreaOfId) {
				const diffArea = this.diffAreaOfId[diffareaid]

				if (diffArea._URI.fsPath !== uri.fsPath) continue

				snapshottedDiffAreaOfId[diffareaid] = structuredClone( // a structured clone must be on a JSON object
					Object.fromEntries(diffAreaSnapshotKeys.map(key => [key, diffArea[key]]))
				) as DiffAreaSnapshot
			}
			return {
				snapshottedDiffAreaOfId,
				entireFileCode: this._readURI(uri) ?? '', // the whole file's code
			}
		}

		const restoreDiffAreas = (snapshot: HistorySnapshot) => {

			// for each diffarea in this uri, stop streaming if currently streaming
			for (const diffareaid in this.diffAreaOfId) {
				const diffArea = this.diffAreaOfId[diffareaid]
				if (diffArea.type === 'DiffZone')
					this._stopIfStreaming(diffArea)
			}

			// delete all diffareas on this uri (clearing their styles)
			this._deleteAllDiffAreas(uri)
			this.diffAreasOfURI[uri.fsPath].clear()

			console.log('RESTORING FOR', uri)
			const { snapshottedDiffAreaOfId, entireFileCode: entireModelCode } = structuredClone(snapshot) // don't want to destroy the snapshot

			// restore diffAreaOfId and diffAreasOfModelId
			for (const diffareaid in snapshottedDiffAreaOfId) {

				const snapshottedDiffArea = snapshottedDiffAreaOfId[diffareaid]

				if (snapshottedDiffArea.type === 'DiffZone') {
					this.diffAreaOfId[diffareaid] = {
						...snapshottedDiffArea as DiffAreaSnapshot<DiffZone>,
						type: 'DiffZone',
						_diffOfId: {},
						_URI: uri,
						_streamState: { isStreaming: false },
						_removeStylesFns: new Set(),
					}
				}
				else if (snapshottedDiffArea.type === 'CtrlKZone') {
					this.diffAreaOfId[diffareaid] = {
						...snapshottedDiffArea as DiffAreaSnapshot<CtrlKZone>,
						_URI: uri,
						_removeStylesFns: new Set(),
						_mountInfo: null,
					}
				}
				this.diffAreasOfURI[uri.fsPath].add(diffareaid)
			}

			// restore file content
			const numLines = this._getNumLines(uri)
			if (numLines === null) return
			this._writeText(uri, entireModelCode,
				{ startColumn: 1, startLineNumber: 1, endLineNumber: numLines, endColumn: Number.MAX_SAFE_INTEGER },
				{ shouldRealignDiffAreas: false }
			)

			// restore all the decorations
			// this._refreshStylesAndDiffsInURI(uri)
		}

		const beforeSnapshot: HistorySnapshot = getCurrentSnapshot()
		let afterSnapshot: HistorySnapshot | null = null

		const elt: IUndoRedoElement = {
			type: UndoRedoElementType.Resource,
			resource: uri,
			label: 'Void Changes',
			code: 'undoredo.inlineDiffs',
			undo: () => { restoreDiffAreas(beforeSnapshot) },
			redo: () => { if (afterSnapshot) restoreDiffAreas(afterSnapshot) }
		}
		this._undoRedoService.pushElement(elt)

		const onFinishEdit = () => { afterSnapshot = getCurrentSnapshot() }
		return { onFinishEdit }
	}


	// delete diffOfId and diffArea._diffOfId
	private _deleteDiff(diff: Diff) {
		const diffArea = this.diffAreaOfId[diff.diffareaid]
		if (diffArea.type !== 'DiffZone') return
		delete diffArea._diffOfId[diff.diffid]
		delete this.diffOfId[diff.diffid]
	}

	private _deleteDiffs(diffZone: DiffZone) {
		for (const diffid in diffZone._diffOfId) {
			const diff = diffZone._diffOfId[diffid]
			this._deleteDiff(diff)
		}
	}

	private _clearAllDiffAreaEffects(diffArea: DiffArea) {
		// clear diffZone effects (diffs)
		if (diffArea.type === 'DiffZone')
			this._deleteDiffs(diffArea)

		diffArea._removeStylesFns.forEach(removeStyles => removeStyles())
		diffArea._removeStylesFns.clear()
	}


	// clears all Diffs (and their styles) and all styles of DiffAreas
	private _clearAllEffects(uri: URI) {
		for (let diffareaid of this.diffAreasOfURI[uri.fsPath]) {
			const diffArea = this.diffAreaOfId[diffareaid]
			this._clearAllDiffAreaEffects(diffArea)
		}
	}


	// delete all diffs, update diffAreaOfId, update diffAreasOfModelId
	private _deleteDiffZone(diffZone: DiffZone) {
		this._clearAllDiffAreaEffects(diffZone)
		delete this.diffAreaOfId[diffZone.diffareaid]
		this.diffAreasOfURI[diffZone._URI.fsPath].delete(diffZone.diffareaid.toString())
	}

	private _deleteCtrlKZone(ctrlKZone: CtrlKZone) {
		this._clearAllEffects(ctrlKZone._URI)
		ctrlKZone._mountInfo?.dispose()
		delete this.diffAreaOfId[ctrlKZone.diffareaid]
		this.diffAreasOfURI[ctrlKZone._URI.fsPath].delete(ctrlKZone.diffareaid.toString())
	}


	private _deleteAllDiffAreas(uri: URI) {
		const diffAreas = this.diffAreasOfURI[uri.fsPath]
		diffAreas.forEach(diffareaid => {
			const diffArea = this.diffAreaOfId[diffareaid]
			if (diffArea.type === 'DiffZone')
				this._deleteDiffZone(diffArea)
			else if (diffArea.type === 'CtrlKZone')
				this._deleteCtrlKZone(diffArea)
		})
	}



	private _diffareaidPool = 0 // each diffarea has an id
	private _addDiffArea<T extends DiffArea>(diffArea: Omit<T, 'diffareaid'>): T {
		const diffareaid = this._diffareaidPool++
		const diffArea2 = { ...diffArea, diffareaid } as T
		this.diffAreasOfURI[diffArea2._URI.fsPath].add(diffareaid.toString())
		this.diffAreaOfId[diffareaid] = diffArea2
		return diffArea2
	}

	private _diffidPool = 0 // each diff has an id
	private _addDiff(computedDiff: ComputedDiff, diffZone: DiffZone): Diff {
		const uri = diffZone._URI
		const diffid = this._diffidPool++

		// create a Diff of it
		const newDiff: Diff = {
			...computedDiff,
			diffid: diffid,
			diffareaid: diffZone.diffareaid,
		}

		const fn = this._addDiffStylesToURI(uri, newDiff)
		diffZone._removeStylesFns.add(fn)

		this.diffOfId[diffid] = newDiff
		diffZone._diffOfId[diffid] = newDiff

		return newDiff
	}




	// changes the start/line locations of all DiffAreas on the page (adjust their start/end based on the change) based on the change that was recently made
	private _realignAllDiffAreasLines(uri: URI, text: string, recentChange: { startLineNumber: number; endLineNumber: number }) {

		// console.log('recent change', recentChange)

		const model = this._getModel(uri)
		if (!model) return

		// compute net number of newlines lines that were added/removed
		const startLine = recentChange.startLineNumber
		const endLine = recentChange.endLineNumber

		const newTextHeight = (text.match(/\n/g) || []).length + 1 // number of newlines is number of \n's + 1, e.g. "ab\ncd"

		// compute overlap with each diffArea and shrink/elongate each diffArea accordingly
		for (const diffareaid of this.diffAreasOfURI[model.uri.fsPath] || []) {
			const diffArea = this.diffAreaOfId[diffareaid]

			// if the diffArea is entirely above the range, it is not affected
			if (diffArea.endLine < startLine) {
				// console.log('CHANGE FULLY BELOW DA (doing nothing)')
				continue
			}
			// if a diffArea is entirely below the range, shift the diffArea up/down by the delta amount of newlines
			else if (endLine < diffArea.startLine) {
				// console.log('CHANGE FULLY ABOVE DA')
				const changedRangeHeight = endLine - startLine + 1
				const deltaNewlines = newTextHeight - changedRangeHeight
				diffArea.startLine += deltaNewlines
				diffArea.endLine += deltaNewlines
			}
			// if the diffArea fully contains the change, elongate it by the delta amount of newlines
			else if (startLine >= diffArea.startLine && endLine <= diffArea.endLine) {
				// console.log('DA FULLY CONTAINS CHANGE')
				const changedRangeHeight = endLine - startLine + 1
				const deltaNewlines = newTextHeight - changedRangeHeight
				diffArea.endLine += deltaNewlines
			}
			// if the change fully contains the diffArea, make the diffArea have the same range as the change
			else if (diffArea.startLine > startLine && diffArea.endLine < endLine) {
				// console.log('CHANGE FULLY CONTAINS DA')
				diffArea.startLine = startLine
				diffArea.endLine = startLine + newTextHeight
			}
			// if the change contains only the diffArea's top
			else if (startLine < diffArea.startLine && diffArea.startLine <= endLine) {
				// console.log('CHANGE CONTAINS TOP OF DA ONLY')
				const numOverlappingLines = endLine - diffArea.startLine + 1
				const numRemainingLinesInDA = diffArea.endLine - diffArea.startLine + 1 - numOverlappingLines
				const newHeight = (numRemainingLinesInDA - 1) + (newTextHeight - 1) + 1
				diffArea.startLine = startLine
				diffArea.endLine = startLine + newHeight
			}
			// if the change contains only the diffArea's bottom
			else if (startLine <= diffArea.endLine && diffArea.endLine < endLine) {
				// console.log('CHANGE CONTAINS BOTTOM OF DA ONLY')
				const numOverlappingLines = diffArea.endLine - startLine + 1
				diffArea.endLine += newTextHeight - numOverlappingLines
			}
		}

	}


	private _refreshStylesAndDiffsInURI(uri: URI) {

		// 1. clear DiffArea styles and Diffs
		this._clearAllEffects(uri)

		// 2. style DiffAreas (sweep, etc)
		this._addDiffAreaStylesToURI(uri)

		// 3. add Diffs
		this._computeDiffsAndAddStylesToURI(uri)

		// 4. refresh ctrlK zones
		this._refreshCtrlKInputs(uri)
	}




	// @throttle(100)
	private _writeDiffZoneLLMText(diffZone: DiffZone, llmText: string, latestCurrentFileEnd: IPosition, newPosition: IPosition) {

		// ----------- 1. Write the new code to the document -----------
		// figure out where to highlight based on where the AI is in the stream right now, use the last diff to figure that out
		const uri = diffZone._URI
		const computedDiffs = findDiffs(diffZone.originalCode, llmText)

		// should always be in streaming state here
		if (!diffZone._streamState.isStreaming) {
			console.error('DiffZone was not in streaming state on _writeDiffZoneLLMText')
			return
		}

		// if streaming, use diffs to figure out where to write new code
		// these are two different coordinate systems - new and old line number
		let newCodeEndLine: number // get file[diffArea.startLine...newFileEndLine] with line=newFileEndLine highlighted
		let originalCodeStartLine: number // get original[oldStartingPoint...] (line in the original code, so starts at 1)

		const lastDiff = computedDiffs.pop()

		if (!lastDiff) {
<<<<<<< HEAD
			// console.log('!lastDiff')
=======
>>>>>>> f880ddd6
			// if the writing is identical so far, display no changes
			originalCodeStartLine = 1
			newCodeEndLine = 1
		}
		else {
			originalCodeStartLine = lastDiff.originalStartLine
			if (lastDiff.type === 'insertion' || lastDiff.type === 'edit')
				newCodeEndLine = lastDiff.endLine
			else if (lastDiff.type === 'deletion')
				newCodeEndLine = lastDiff.startLine
			else
				throw new Error(`Void: diff.type not recognized on: ${lastDiff}`)
		}


		// lines are 1-indexed
		const newCodeTop = llmText.split('\n').slice(0, (newCodeEndLine - 1) + 1).join('\n')
		const oldFileBottom = diffZone.originalCode.split('\n').slice((originalCodeStartLine - 1) + 1, Infinity).join('\n')

		// oriignalCode[1 + line...Infinity]. Must make sure 1 + line < originalCode.length. This is another way to check:
		const newCode = (newCodeTop && oldFileBottom) ? `${newCodeTop}\n${oldFileBottom}` : (oldFileBottom || newCodeTop)

		this._writeText(uri, newCode,
			{ startLineNumber: diffZone.startLine, startColumn: 1, endLineNumber: diffZone.endLine, endColumn: Number.MAX_SAFE_INTEGER, }, // 1-indexed
			{ shouldRealignDiffAreas: true }
		)

		// add diffZone.startLine to convert to right coordinate system (line in file, not in diffarea)
		diffZone._streamState.line = (diffZone.startLine - 1) + newCodeEndLine

		return computedDiffs

	}



	// // if streaming, use diffs to figure out where to write new code
	// 	// these are two different coordinate systems - new and old line number
	// 	let newFileEndLine: number // get new[0...newStoppingPoint] with line=newStoppingPoint highlighted
	// 	let originalCodeStartLine: number // get original[oldStartingPoint...]

	// 	const lastDiff = computedDiffs.pop()

	// 	if (!lastDiff) {
	// 		// if the writing is identical so far, display no changes
	// 		newFileEndLine = diffZone.startLine
	// 		originalCodeStartLine = 1
	// 	}
	// 	else {
	// 		if (lastDiff.type === 'insertion') {
	// 			newFileEndLine = lastDiff.endLine
	// 			originalCodeStartLine = lastDiff.originalStartLine
	// 		}
	// 		else if (lastDiff.type === 'deletion') {
	// 			newFileEndLine = lastDiff.startLine
	// 			originalCodeStartLine = lastDiff.originalStartLine
	// 		}
	// 		else if (lastDiff.type === 'edit') {
	// 			newFileEndLine = lastDiff.endLine
	// 			originalCodeStartLine = lastDiff.originalStartLine
	// 		}
	// 		else {
	// 			throw new Error(`Void: diff.type not recognized on: ${lastDiff}`)
	// 		}
	// 	}

	// 	diffZone._streamState.line = newFileEndLine

	// 	// lines are 1-indexed
	// 	const newFileTop = llmText.split('\n').slice(diffZone.startLine, (newFileEndLine - 1)).join('\n')
	// 	const oldFileBottom = diffZone.originalCode.split('\n').slice((originalCodeStartLine - 1), Infinity).join('\n')

	// 	const newCode = `${newFileTop}\n${oldFileBottom}`

	// 	this._writeText(uri, newCode,
	// 		{ startLineNumber: diffZone.startLine, startColumn: 1, endLineNumber: diffZone.endLine, endColumn: Number.MAX_SAFE_INTEGER, }, // 1-indexed
	// 		{ shouldRealignDiffAreas: true }
	// 	)


	// 	return computedDiffs






	// called first, then call startApplying
	public addCtrlKZone({ startLine, endLine, editor }: AddCtrlKOpts) {

		const uri = editor.getModel()?.uri
		if (!uri) return

		// check if there's overlap with any other ctrlKZone and if so, focus it
		const overlappingCtrlKZone = this._findOverlappingDiffArea({ startLine, endLine, uri, filter: (diffArea) => diffArea.type === 'CtrlKZone' })
		if (overlappingCtrlKZone) {
			setTimeout(() => (overlappingCtrlKZone as CtrlKZone)._mountInfo?.inputBoxRef.current?.focus(), 0)
			return
		}

		const { onFinishEdit } = this._addToHistory(uri)

		const adding: Omit<CtrlKZone, 'diffareaid'> = {
			type: 'CtrlKZone',
			startLine: startLine,
			endLine: endLine,
			editorId: editor.getId(),
			_URI: uri,
			_removeStylesFns: new Set(),
			_mountInfo: null,
		}
		const ctrlKZone = this._addDiffArea(adding)
		this._refreshStylesAndDiffsInURI(uri)

		onFinishEdit()
		return ctrlKZone.diffareaid
	}

	// _remove means delete and also add to history
	public removeCtrlKZone({ diffareaid }: { diffareaid: number }) {
		const ctrlKZone = this.diffAreaOfId[diffareaid]
		if (!ctrlKZone) return
		if (ctrlKZone.type !== 'CtrlKZone') return

		const uri = ctrlKZone._URI
		const { onFinishEdit } = this._addToHistory(uri)
		this._deleteCtrlKZone(ctrlKZone)
		this._refreshStylesAndDiffsInURI(uri)
		onFinishEdit()
	}



	public startApplying(opts: StartApplyingOpts) {
		const addedDiffZone = this._initializeStartApplying(opts)
		return addedDiffZone?.diffareaid
	}




	private _findOverlappingDiffArea({ startLine, endLine, uri, filter }: { startLine: number, endLine: number, uri: URI, filter?: (diffArea: DiffArea) => boolean }): DiffArea | null {
		// check if there's overlap with any other diffAreas and return early if there is
		for (const diffareaid of this.diffAreasOfURI[uri.fsPath]) {
			const diffArea = this.diffAreaOfId[diffareaid]
			if (!diffArea) continue
			if (!filter?.(diffArea)) continue
			const noOverlap = diffArea.startLine > endLine || diffArea.endLine < startLine
			if (!noOverlap) {
				return diffArea
			}
		}
		return null
	}


	private _initializeStartApplying(opts: StartApplyingOpts): DiffZone | undefined {

		const { featureName } = opts

		let startLine: number
		let endLine: number
		let uri: URI
		let userMessage: string

		if (featureName === 'Ctrl+L') {

			const uri_ = this._getActiveEditorURI()
			if (!uri_) return
			uri = uri_

			// reject all diffs on this URI, adding to history
			this.removeDiffAreas({ uri, behavior: 'reject' })

			// in ctrl+L the start and end lines are the full document
			const numLines = this._getNumLines(uri)
			if (numLines === null) return
			startLine = 1
			endLine = numLines

			// check if there's overlap with any other diffAreas and return early if there is
			if (this._findOverlappingDiffArea({ startLine, endLine, uri })) {
				// TODO add a message here that says this to the user too
				console.error('Not diffing because found overlap:', this.diffAreasOfURI[uri.fsPath], startLine, endLine)
				return
			}

			userMessage = opts.userMessage
		}
		else if (featureName === 'Ctrl+K') {
			const { diffareaid } = opts

			const ctrlKZone = this.diffAreaOfId[diffareaid]
			if (ctrlKZone.type !== 'CtrlKZone') return

			const { startLine: startLine_, endLine: endLine_, _URI, _mountInfo } = ctrlKZone
			uri = _URI

			startLine = startLine_
			endLine = endLine_

			if (!_mountInfo?.inputBoxRef.current) return
			userMessage = _mountInfo.inputBoxRef.current?.value
		}
		else {
			throw new Error(`Void: diff.type not recognized on: ${featureName}`)
		}

		const currentFileStr = this._readURI(uri)
		if (currentFileStr === null) return
		const originalCode = currentFileStr.split('\n').slice((startLine - 1), (endLine - 1) + 1).join('\n')


		let streamRequestIdRef: { current: string | null } = { current: null }


		// add to history
		const { onFinishEdit } = this._addToHistory(uri)


		// __TODO__ ctrl+K should use Ollama's FIM method. Also, modelWasTrainedOnFIM should not be a thing
		const modelWasTrainedOnFIM = featureName === 'Ctrl+K' ? false : false
		const modelFimTags = defaultFimTags

		const adding: Omit<DiffZone, 'diffareaid'> = {
			type: 'DiffZone',
			originalCode,
			startLine,
			endLine,
			_URI: uri,
			_streamState: {
				isStreaming: true,
				streamRequestIdRef,
				line: startLine,
			},
			_diffOfId: {}, // added later
			_removeStylesFns: new Set(),
		}
		const diffZone = this._addDiffArea(adding)

		let messages: LLMMessage[]

		if (featureName === 'Ctrl+L') {
			const userContent = ctrlLStream_prompt({ originalCode, userMessage })
			messages = [
				// TODO include more context too
				{ role: 'system', content: ctrlLStream_systemMessage, },
				{ role: 'user', content: userContent, }
			]
		}
		else if (featureName === 'Ctrl+K') {
			const { prefix, suffix } = ctrlKStream_prefixAndSuffix({ fullFileStr: currentFileStr, startLine, endLine })
			const userContent = ctrlKStream_prompt({ selection: originalCode, userMessage, prefix, suffix, modelWasTrainedOnFIM, fimTags: modelFimTags })
			console.log('PREFIX:\n', prefix)
			console.log('SUFFIX:\n', suffix)
			console.log('USER CONTENT:\n', userContent)
			messages = [
				// TODO include more context too (LSP, file history, etc)
				{ role: 'system', content: ctrlKStream_systemMessage, },
				{ role: 'user', content: userContent, }
			]
		}
		else { throw new Error(`featureName ${featureName} is invalid`) }

		// __TODO__ make these only move forward
		const latestCurrentFileEnd: IPosition = { lineNumber: 1, column: 1 }
		const latestOriginalFileStart: IPosition = { lineNumber: 1, column: 1 }

		const onDone = () => {
			diffZone._streamState = { isStreaming: false, }

			if (featureName === 'Ctrl+K') {
				const ctrlKZone = this.diffAreaOfId[opts.diffareaid] as CtrlKZone
				this._deleteCtrlKZone(ctrlKZone)
			}
			this._refreshStylesAndDiffsInURI(uri)

			onFinishEdit()
		}

		// refresh now in case onText takes a while to get 1st message
		this._refreshStylesAndDiffsInURI(uri)


		const extractText = (fullText: string) => {
			if (featureName === 'Ctrl+K') {
				const [_, textSoFar] = extractCodeFromFIM({ text: fullText, midTag: modelFimTags.midTag, modelWasTrainedOnFIM })
				return textSoFar
			}
			else if (featureName === 'Ctrl+L') {
				return extractCodeFromRegular(fullText)
			}
			throw 1
		}

		streamRequestIdRef.current = this._llmMessageService.sendLLMMessage({
			featureName,
			logging: { loggingName: `startApplying - ${featureName}` },
			messages,
			onText: ({ newText, fullText }) => {
				this._writeDiffZoneLLMText(diffZone, extractText(fullText), latestCurrentFileEnd, latestOriginalFileStart)
				this._refreshStylesAndDiffsInURI(uri)
			},
			onFinalMessage: ({ fullText }) => {
				// console.log('DONE! FULL TEXT\n', extractText(fullText), diffZone.startLine, diffZone.endLine)
				// at the end, re-write whole thing to make sure no sync errors
				this._writeText(uri, extractText(fullText),
					{ startLineNumber: diffZone.startLine, startColumn: 1, endLineNumber: diffZone.endLine, endColumn: Number.MAX_SAFE_INTEGER }, // 1-indexed
					{ shouldRealignDiffAreas: false }
				)
				onDone()
			},
			onError: (e) => {
				console.error('Error rewriting file with diff', e);
				// TODO indicate there was an error
				if (streamRequestIdRef.current)
					this._llmMessageService.abort(streamRequestIdRef.current)
				onDone()
			},

			range: { startLineNumber: startLine, endLineNumber: endLine, startColumn: 1, endColumn: Number.MAX_SAFE_INTEGER },
		})

		return diffZone

	}




	private _stopIfStreaming(diffZone: DiffZone) {

		const streamRequestId = diffZone._streamState.streamRequestIdRef?.current
		if (!streamRequestId)
			return

		this._llmMessageService.abort(streamRequestId)

		diffZone._streamState = { isStreaming: false, }

	}


	// call this outside undo/redo (it calls undo). this is only for aborting a diffzone stream
	interruptStreaming(diffareaid: number) {
		const diffArea = this.diffAreaOfId[diffareaid]

		if (!diffArea) return
		if (diffArea.type !== 'DiffZone') return
		if (!diffArea._streamState.isStreaming) return

		this._stopIfStreaming(diffArea)
		this._undoRedoService.undo(diffArea._URI)
	}







	// public removeDiffZone(diffZone: DiffZone, behavior: 'reject' | 'accept') {
	// 	const uri = diffZone._URI
	// 	const { onFinishEdit } = this._addToHistory(uri)

	// 	if (behavior === 'reject') this._revertAndDeleteDiffZone(diffZone)
	// 	else if (behavior === 'accept') this._deleteDiffZone(diffZone)

	// 	this._refreshStylesAndDiffsInURI(uri)
	// 	onFinishEdit()
	// }

	private _revertAndDeleteDiffZone(diffZone: DiffZone) {
		const uri = diffZone._URI

		const writeText = diffZone.originalCode
		const toRange: IRange = { startLineNumber: diffZone.startLine, startColumn: 1, endLineNumber: diffZone.endLine, endColumn: Number.MAX_SAFE_INTEGER }
		this._writeText(uri, writeText, toRange, { shouldRealignDiffAreas: true })

		this._deleteDiffZone(diffZone)
	}


	// remove a batch of diffareas all at once (and handle accept/reject of their diffs)
	public removeDiffAreas({ uri, behavior }: { uri: URI, behavior: 'reject' | 'accept' }) {

		const diffareaids = this.diffAreasOfURI[uri.fsPath]
		if (diffareaids.size === 0) return // do nothing

		const { onFinishEdit } = this._addToHistory(uri)

		for (const diffareaid of diffareaids) {
			const diffArea = this.diffAreaOfId[diffareaid]
			if (!diffArea) continue

			if (diffArea.type == 'DiffZone') {
				if (behavior === 'reject') this._revertAndDeleteDiffZone(diffArea)
				else if (behavior === 'accept') this._deleteDiffZone(diffArea)
			}
			else if (diffArea.type === 'CtrlKZone') {
				this._deleteCtrlKZone(diffArea)
			}
		}

		this._refreshStylesAndDiffsInURI(uri)
		onFinishEdit()
	}



	// called on void.acceptDiff
	public async acceptDiff({ diffid }: { diffid: number }) {

		const diff = this.diffOfId[diffid]
		if (!diff) return

		const { diffareaid } = diff
		const diffArea = this.diffAreaOfId[diffareaid]
		if (!diffArea) return

		if (diffArea.type !== 'DiffZone') return

		const uri = diffArea._URI

		// add to history
		const { onFinishEdit } = this._addToHistory(uri)

		const originalLines = diffArea.originalCode.split('\n')
		let newOriginalCode: string

		if (diff.type === 'deletion') {
			newOriginalCode = [
				...originalLines.slice(0, (diff.originalStartLine - 1)), // everything before startLine
				// <-- deletion has nothing here
				...originalLines.slice((diff.originalEndLine - 1) + 1, Infinity) // everything after endLine
			].join('\n')
		}
		else if (diff.type === 'insertion') {
			newOriginalCode = [
				...originalLines.slice(0, (diff.originalStartLine - 1)), // everything before startLine
				diff.code, // code
				...originalLines.slice((diff.originalStartLine - 1), Infinity) // startLine (inclusive) and on (no +1)
			].join('\n')
		}
		else if (diff.type === 'edit') {
			newOriginalCode = [
				...originalLines.slice(0, (diff.originalStartLine - 1)), // everything before startLine
				diff.code, // code
				...originalLines.slice((diff.originalEndLine - 1) + 1, Infinity) // everything after endLine
			].join('\n')
		}
		else {
			throw new Error(`Void error: ${diff}.type not recognized`)
		}

		// console.log('DIFF', diff)
		// console.log('DIFFAREA', diffArea)
		// console.log('ORIGINAL', diffArea.originalCode)
		// console.log('new original Code', newOriginalCode)

		// update code now accepted as original
		diffArea.originalCode = newOriginalCode

		// delete the diff
		this._deleteDiff(diff)

		// diffArea should be removed if it has no more diffs in it
		if (Object.keys(diffArea._diffOfId).length === 0) {
			this._deleteDiffZone(diffArea)
		}

		this._refreshStylesAndDiffsInURI(uri)

		onFinishEdit()

	}



	// called on void.rejectDiff
	public async rejectDiff({ diffid }: { diffid: number }) {

		const diff = this.diffOfId[diffid]
		if (!diff) return

		const { diffareaid } = diff
		const diffArea = this.diffAreaOfId[diffareaid]
		if (!diffArea) return

		if (diffArea.type !== 'DiffZone') return

		const uri = diffArea._URI

		// add to history
		const { onFinishEdit } = this._addToHistory(uri)

		let writeText: string
		let toRange: IRange

		// if it was a deletion, need to re-insert
		// (this image applies to writeText and toRange, not newOriginalCode)
		//  A
		// |B   <-- deleted here, diff.startLine == diff.endLine
		//  C
		if (diff.type === 'deletion') {
			// if startLine is out of bounds (deleted lines past the diffarea), applyEdit will do a weird rounding thing, to account for that we apply the edit the line before
			if (diff.startLine - 1 === diffArea.endLine) {
				writeText = '\n' + diff.originalCode
				toRange = { startLineNumber: diff.startLine - 1, startColumn: Number.MAX_SAFE_INTEGER, endLineNumber: diff.startLine - 1, endColumn: Number.MAX_SAFE_INTEGER }
			}
			else {
				writeText = diff.originalCode + '\n'
				toRange = { startLineNumber: diff.startLine, startColumn: 1, endLineNumber: diff.startLine, endColumn: 1 }
			}
		}
		// if it was an insertion, need to delete all the lines
		// (this image applies to writeText and toRange, not newOriginalCode)
		// |A   <-- startLine
		//  B|  <-- endLine (we want to delete this whole line)
		//  C
		else if (diff.type === 'insertion') {
			// console.log('REJECTING:', diff)
			// handle the case where the insertion was a newline at end of diffarea (applying to the next line doesnt work because it doesnt exist, vscode just doesnt delete the correct # of newlines)
			if (diff.endLine === diffArea.endLine) {
				// delete the line before instead of after
				writeText = ''
				toRange = { startLineNumber: diff.startLine - 1, startColumn: Number.MAX_SAFE_INTEGER, endLineNumber: diff.endLine, endColumn: 1 } // 1-indexed
			}
			else {
				writeText = ''
				toRange = { startLineNumber: diff.startLine, startColumn: 1, endLineNumber: diff.endLine + 1, endColumn: 1 } // 1-indexed
			}

		}
		// if it was an edit, just edit the range
		// (this image applies to writeText and toRange, not newOriginalCode)
		// |A    <-- startLine
		//  B|   <-- endLine (just swap out these lines for the originalCode)
		//  C
		else if (diff.type === 'edit') {
			writeText = diff.originalCode
			toRange = { startLineNumber: diff.startLine, startColumn: 1, endLineNumber: diff.endLine, endColumn: Number.MAX_SAFE_INTEGER } // 1-indexed
		}
		else {
			throw new Error(`Void error: ${diff}.type not recognized`)
		}

		console.log('REJECTION start, end:', diffArea.startLine, diffArea.endLine)
		// update the file
		this._writeText(uri, writeText, toRange, { shouldRealignDiffAreas: true })

		console.log('2REJECTION start, end:', diffArea.startLine, diffArea.endLine)

		// originalCode does not change!

		// delete the diff
		this._deleteDiff(diff)

		// diffArea should be removed if it has no more diffs in it
		if (Object.keys(diffArea._diffOfId).length === 0) {
			this._deleteDiffZone(diffArea)
		}

		this._refreshStylesAndDiffsInURI(uri)

		onFinishEdit()

	}

}

registerSingleton(IInlineDiffsService, InlineDiffsService, InstantiationType.Eager);




class AcceptRejectWidget extends Widget implements IOverlayWidget {

	public getId() { return this.ID }
	public getDomNode() { return this._domNode; }
	public getPosition() { return null }

	private readonly _domNode: HTMLElement;
	private readonly editor
	private readonly ID
	private readonly startLine

	constructor({ editor, onAccept, onReject, diffid, startLine }: { editor: ICodeEditor; onAccept: () => void; onReject: () => void; diffid: string, startLine: number }) {
		super()

		this.ID = editor.getModel()?.uri.fsPath + diffid;
		this.editor = editor;
		this.startLine = startLine;

		// Create container div with buttons
		const { acceptButton, rejectButton, buttons } = dom.h('div@buttons', [
			dom.h('button@acceptButton', []),
			dom.h('button@rejectButton', [])
		]);

		// Style the container
		buttons.style.display = 'flex';
		buttons.style.position = 'absolute';
		buttons.style.gap = '4px';
		buttons.style.padding = '4px';
		buttons.style.zIndex = '1000';


		// Style accept button
		acceptButton.onclick = onAccept;
		acceptButton.textContent = 'Accept';
		acceptButton.style.backgroundColor = '#28a745';
		acceptButton.style.color = 'white';
		acceptButton.style.border = 'none';
		acceptButton.style.padding = '4px 8px';
		acceptButton.style.borderRadius = '3px';
		acceptButton.style.cursor = 'pointer';

		// Style reject button
		rejectButton.onclick = onReject;
		rejectButton.textContent = 'Reject';
		rejectButton.style.backgroundColor = '#dc3545';
		rejectButton.style.color = 'white';
		rejectButton.style.border = 'none';
		rejectButton.style.padding = '4px 8px';
		rejectButton.style.borderRadius = '3px';
		rejectButton.style.cursor = 'pointer';

		this._domNode = buttons;

		const updateTop = () => {
			const topPx = editor.getTopForLineNumber(this.startLine) - editor.getScrollTop()
			this._domNode.style.top = `${topPx}px`
		}
		const updateLeft = () => {
			const leftPx = 0//editor.getScrollLeft() - editor.getScrollWidth()
			this._domNode.style.left = `${leftPx}px`
		}

		updateTop()
		updateLeft()

		this._register(editor.onDidScrollChange(e => { updateTop() }))
		this._register(editor.onDidChangeModelContent(e => { updateTop() }))
		this._register(editor.onDidLayoutChange(e => { updateTop(); updateLeft() }))

		// mount this widget

		editor.addOverlayWidget(this);
		// console.log('created elt', this._domNode)
	}

	public override dispose(): void {
		this.editor.removeOverlayWidget(this)
		super.dispose()
	}

}

<|MERGE_RESOLUTION|>--- conflicted
+++ resolved
@@ -826,10 +826,7 @@
 		const lastDiff = computedDiffs.pop()
 
 		if (!lastDiff) {
-<<<<<<< HEAD
 			// console.log('!lastDiff')
-=======
->>>>>>> f880ddd6
 			// if the writing is identical so far, display no changes
 			originalCodeStartLine = 1
 			newCodeEndLine = 1
