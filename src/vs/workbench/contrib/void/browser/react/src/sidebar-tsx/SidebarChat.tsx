--- conflicted
+++ resolved
@@ -16,18 +16,11 @@
 import { URI } from '../../../../../../../base/common/uri.js';
 import { EndOfLinePreference } from '../../../../../../../editor/common/model.js';
 import { IDisposable } from '../../../../../../../base/common/lifecycle.js';
-<<<<<<< HEAD
 import { ErrorDisplay } from './ErrorDisplay.js';
 import { LLMMessageServiceParams } from '../../../../../../../platform/void/common/llmMessageTypes.js';
 import { getCmdKey } from '../../../getCmdKey.js'
 import { HistoryInputBox } from '../../../../../../../base/browser/ui/inputbox/inputBox.js';
 import { VoidInputBox } from './inputs.js';
-=======
-import { ErrorDisplay } from '../util/ErrorDisplay.js';
-import { LLMMessageServiceParams } from '../../../../../../../platform/void/common/llmMessageTypes.js';
-
-// import {  } from '@vscode/webview-ui-toolkit/react';
->>>>>>> 02112fbc
 
 // read files from VSCode
 const VSReadFile = async (modelService: IModelService, uri: URI): Promise<string | null> => {
@@ -161,15 +154,8 @@
 	const [messageStream, setMessageStream] = useState<string | null>(null)
 	const [isLoading, setIsLoading] = useState(false)
 	const latestRequestIdRef = useRef<string | null>(null)
-<<<<<<< HEAD
 
 	const [latestError, setLatestError] = useState<Error | string | null>(null)
-
-	const sendLLMMessageService = useService('sendLLMMessageService')
-=======
-
-	const [latestError, setLatestError] = useState<Error | string | null>(null)
->>>>>>> 02112fbc
 
 	const sendLLMMessageService = useService('sendLLMMessageService')
 
@@ -209,11 +195,7 @@
 
 		const object: LLMMessageServiceParams = {
 			logging: { loggingName: 'Chat' },
-<<<<<<< HEAD
 			messages: [...(currentThread?.messages ?? []).map(m => ({ role: m.role, content: m.content || '(null)' })),],
-=======
-			messages: [...(currentThread?.messages ?? []).map(m => ({ role: m.role, content: m.content })),],
->>>>>>> 02112fbc
 			onText: ({ newText, fullText }) => setMessageStream(fullText),
 			onFinalMessage: ({ fullText: content }) => {
 				console.log('chat: running final message')
@@ -237,13 +219,8 @@
 
 				setLatestError(error)
 			},
-<<<<<<< HEAD
 			voidConfig: voidConfigState,
 			providerName: 'anthropic',
-=======
-			voidConfig,
-			options: {},
->>>>>>> 02112fbc
 		}
 
 		const latestRequestId = sendLLMMessageService.sendLLMMessage(object)
@@ -365,16 +342,6 @@
 					</div>
 				</div>
 			</div>
-<<<<<<< HEAD
-=======
-
-			{/* error message */}
-			{latestError === null ? null :
-				<ErrorDisplay
-					error={latestError}
-					onDismiss={() => { setLatestError(null) }}
-				/>}
->>>>>>> 02112fbc
 		</div>
 	</>
 }
